--- conflicted
+++ resolved
@@ -1,13 +1,6 @@
 {
-<<<<<<< HEAD
   "major": 2,
   "minor": 0,
   "micro": 0,
   "pre_release": "dev1"
-=======
-  "major": 1,
-  "minor": 3,
-  "micro": 1,
-  "pre_release": ""
->>>>>>> 222e4989
 }