--- conflicted
+++ resolved
@@ -1,6 +1,5 @@
 # Changelog
 
-<<<<<<< HEAD
 ## Version 2.0.0 - unreleased
 
 This is the first release with breaking changes, coming sooner than we would have liked. 
@@ -33,7 +32,9 @@
 ### Removed
 
 - Removed `default_tensor_type()` method.
-=======
+
+---
+
 ## Version 1.3.1 - 2023-07-22
 
 ### Fixed
@@ -44,7 +45,6 @@
 ### Contributors
 
 [@JP-SystemsX](https://github.com/JP-SystemsX)
->>>>>>> 222e4989
 
 ---
 
